--- conflicted
+++ resolved
@@ -80,15 +80,10 @@
 
     def _write_network_config(self, netconfig):
         ns = net.parse_net_config_data(netconfig)
-<<<<<<< HEAD
-        ns = net.merge_from_cmdline_config(ns)
-        net.render_network_state(network_state=ns, target="/")
-=======
         net.render_network_state(target="/", network_state=ns,
                                  eni=self.network_conf_fn,
                                  links_prefix=self.links_prefix)
         util.del_file("/etc/network/interfaces.d/eth0.cfg")
->>>>>>> 5b3cad36
         return []
 
     def _bring_up_interfaces(self, device_names):
